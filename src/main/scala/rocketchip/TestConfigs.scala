package rocketchip

import Chisel._
import groundtest._
import rocket._
import uncore.tilelink._
import uncore.coherence._
import uncore.agents._
import uncore.devices.NTiles
import junctions._
import scala.collection.mutable.LinkedHashSet
import scala.collection.immutable.HashMap
import cde.{Parameters, Config, Dump, Knob, CDEMatchError}
import scala.math.max
import coreplex._
import ConfigUtils._

<<<<<<< HEAD
class WithUnitTest extends Config(
  (pname, site, here) => pname match {
    case BuildCoreplex => {
      val groundtest = if (site(XLen) == 64)
        DefaultTestSuites.groundtest64
      else
        DefaultTestSuites.groundtest32
      TestGeneration.addSuite(groundtest("p"))
      TestGeneration.addSuite(DefaultTestSuites.emptyBmarks)
      (c: Clock, r: Bool, p: Parameters) => Module(new UnitTestCoreplex(p))
    }
    case UnitTests => (testParams: Parameters) =>
      JunctionsUnitTests(testParams) ++ UncoreUnitTests(testParams)
    case NMemoryChannels => Dump("N_MEM_CHANNELS", 0)
    case FPUKey => None
    case UseAtomics => false
    case UseCompressed => false
    case RegressionTestNames => LinkedHashSet("rv64ui-p-simple")
    case _ => throw new CDEMatchError
  })

class UnitTestConfig extends Config(new WithUnitTest ++ new BaseConfig)

class WithGroundTest extends Config(
  (pname, site, here) => pname match {
    case BuildCoreplex => (c: Clock, r: Bool, p: Parameters) => Module(new GroundTestCoreplex()(p))
=======
class WithGroundTest extends Config(
  (pname, site, here) => pname match {
    case BuildCoreplex =>
      (p: Parameters, c: CoreplexConfig) => Module(new GroundTestCoreplex(p, c))
>>>>>>> 1a033fc7
    case TLKey("L1toL2") => {
      val useMEI = site(NTiles) <= 1 && site(NCachedTileLinkPorts) <= 1
      TileLinkParameters(
        coherencePolicy = (
          if (useMEI) new MEICoherence(site(L2DirectoryRepresentation))
          else new MESICoherence(site(L2DirectoryRepresentation))),
        nManagers = site(NBanksPerMemoryChannel)*site(NMemoryChannels) + 1,
        nCachingClients = site(NCachedTileLinkPorts),
        nCachelessClients = site(NCoreplexExtClients).get + site(NUncachedTileLinkPorts),
        maxClientXacts = ((site(DCacheKey).nMSHRs + 1) +:
                           site(GroundTestKey).map(_.maxXacts))
                             .reduce(max(_, _)),
        maxClientsPerPort = 1,
        maxManagerXacts = site(NAcquireTransactors) + 2,
        dataBeats = 8,
        dataBits = site(CacheBlockBytes)*8)
    }
    case BuildTiles => {
      val groundtest = if (site(XLen) == 64)
        DefaultTestSuites.groundtest64
      else
        DefaultTestSuites.groundtest32
      TestGeneration.addSuite(groundtest("p"))
      TestGeneration.addSuite(DefaultTestSuites.emptyBmarks)
      (0 until site(NTiles)).map { i =>
        val tileSettings = site(GroundTestKey)(i)
        (r: Bool, p: Parameters) => {
          Module(new GroundTestTile(resetSignal = r)(p.alterPartial({
            case TLId => "L1toL2"
            case TileId => i
            case NCachedTileLinkPorts => if(tileSettings.cached > 0) 1 else 0
            case NUncachedTileLinkPorts => tileSettings.uncached
          })))
        }
      }
    }
    case BuildExampleTop =>
      (p: Parameters) => uncore.tilelink2.LazyModule(new ExampleTopWithTestRAM(p))
    case FPUKey => None
    case UseAtomics => false
    case UseCompressed => false
    case RegressionTestNames => LinkedHashSet("rv64ui-p-simple")
    case _ => throw new CDEMatchError
  })

class GroundTestConfig extends Config(new WithGroundTest ++ new BaseConfig)

class ComparatorConfig extends Config(
  new WithComparator ++ new GroundTestConfig)
class ComparatorL2Config extends Config(
  new WithAtomics ++ new WithPrefetches ++
  new WithL2Cache ++ new ComparatorConfig)
class ComparatorBufferlessConfig extends Config(
  new WithBufferlessBroadcastHub ++ new ComparatorConfig)
class ComparatorStatelessConfig extends Config(
  new WithStatelessBridge ++ new ComparatorConfig)

class MemtestConfig extends Config(new WithMemtest ++ new GroundTestConfig)
class MemtestL2Config extends Config(
  new WithL2Cache ++ new MemtestConfig)
class MemtestBufferlessConfig extends Config(
  new WithBufferlessBroadcastHub ++ new MemtestConfig)
class MemtestStatelessConfig extends Config(
  new WithNGenerators(0, 1) ++ new WithStatelessBridge ++ new MemtestConfig)
// Test ALL the things
class FancyMemtestConfig extends Config(
  new WithNGenerators(1, 2) ++ new WithNCores(2) ++ new WithMemtest ++
  new WithNMemoryChannels(2) ++ new WithNBanksPerMemChannel(4) ++
  new WithSplitL2Metadata ++ new WithL2Cache ++ new GroundTestConfig)

class CacheFillTestConfig extends Config(
  new WithCacheFillTest ++ new WithPLRU ++ new WithL2Cache ++ new GroundTestConfig)

class BroadcastRegressionTestConfig extends Config(
  new WithBroadcastRegressionTest ++ new GroundTestConfig)
class BufferlessRegressionTestConfig extends Config(
  new WithBufferlessBroadcastHub ++ new BroadcastRegressionTestConfig)
class CacheRegressionTestConfig extends Config(
  new WithCacheRegressionTest ++ new WithL2Cache ++ new GroundTestConfig)

class NastiConverterTestConfig extends Config(new WithNastiConverterTest ++ new GroundTestConfig)
class FancyNastiConverterTestConfig extends Config(
  new WithNCores(2) ++ new WithNastiConverterTest ++
  new WithNMemoryChannels(2) ++ new WithNBanksPerMemChannel(4) ++
  new WithL2Cache ++ new GroundTestConfig)

class TraceGenConfig extends Config(
  new WithNCores(2) ++ new WithTraceGen ++ new GroundTestConfig)
class TraceGenBufferlessConfig extends Config(
  new WithBufferlessBroadcastHub ++ new TraceGenConfig)
class TraceGenL2Config extends Config(
  new WithNL2Ways(1) ++ new WithL2Capacity(32 * 64 / 1024) ++
  new WithL2Cache ++ new TraceGenConfig)

class MIF128BitComparatorConfig extends Config(
  new WithMIFDataBits(128) ++ new ComparatorConfig)
class MIF128BitMemtestConfig extends Config(
  new WithMIFDataBits(128) ++ new MemtestConfig)

class MIF32BitComparatorConfig extends Config(
  new WithMIFDataBits(32) ++ new ComparatorConfig)
class MIF32BitMemtestConfig extends Config(
  new WithMIFDataBits(32) ++ new MemtestConfig)

class PCIeMockupTestConfig extends Config(
<<<<<<< HEAD
  new WithPCIeMockupTest ++ new GroundTestConfig)

class WithDirectGroundTest extends Config(
  (pname, site, here) => pname match {
    case ExportGroundTestStatus => true
    case BuildCoreplex => (c: Clock, r: Bool, p: Parameters) => Module(new DirectGroundTestCoreplex(p))
    case ExtraCoreplexPorts => (p: Parameters) =>
      if (p(ExportGroundTestStatus)) new GroundTestStatus else new Bundle
    case ExtraTopPorts => (p: Parameters) =>
      if (p(ExportGroundTestStatus)) new GroundTestStatus else new Bundle
    case TLKey("Outermost") => site(TLKey("L2toMC")).copy(
      maxClientXacts = site(GroundTestKey)(0).maxXacts,
      maxClientsPerPort = site(NBanksPerMemoryChannel),
      dataBeats = site(MIFDataBeats))
    case NBanksPerMemoryChannel => site(GroundTestKey)(0).uncached
    case _ => throw new CDEMatchError
  })

class DirectGroundTestConfig extends Config(
  new WithDirectGroundTest ++ new GroundTestConfig)
class DirectMemtestConfig extends Config(
  new WithDirectMemtest ++ new DirectGroundTestConfig)
class DirectComparatorConfig extends Config(
  new WithDirectComparator ++ new DirectGroundTestConfig)

class DirectMemtestFPGAConfig extends Config(
  new FPGAConfig ++ new DirectMemtestConfig)
class DirectComparatorFPGAConfig extends Config(
  new FPGAConfig ++ new DirectComparatorConfig)

class WithBusMasterTest extends Config(
  (pname, site, here) => pname match {
    case GroundTestKey => Seq.fill(site(NTiles)) {
      GroundTestTileSettings(uncached = 1)
    }
    case BuildGroundTest =>
      (p: Parameters) => Module(new BusMasterTest()(p))
    case ExtraDevices => {
      class BusMasterDevice extends DeviceBlock {
        def nClientPorts = 1
        def addrMapEntries = Seq(
          AddrMapEntry("busmaster", MemSize(4096, MemAttr(AddrMapProt.RW))))
        def builder(
          mmioPorts: HashMap[String, ClientUncachedTileLinkIO],
          clientPorts: Seq[ClientUncachedTileLinkIO],
          interrupts : Seq[Bool], 
          extra: Bundle, p: Parameters) {
          val busmaster = Module(new ExampleBusMaster()(p))
          busmaster.io.mmio <> mmioPorts("busmaster")
          clientPorts.head <> busmaster.io.mem
        }
      }
      new BusMasterDevice
    }
    case _ => throw new CDEMatchError
  })

class BusMasterTestConfig extends Config(new WithBusMasterTest ++ new GroundTestConfig)
=======
  new WithPCIeMockupTest ++ new GroundTestConfig)
>>>>>>> 1a033fc7
<|MERGE_RESOLUTION|>--- conflicted
+++ resolved
@@ -15,39 +15,10 @@
 import coreplex._
 import ConfigUtils._
 
-<<<<<<< HEAD
-class WithUnitTest extends Config(
-  (pname, site, here) => pname match {
-    case BuildCoreplex => {
-      val groundtest = if (site(XLen) == 64)
-        DefaultTestSuites.groundtest64
-      else
-        DefaultTestSuites.groundtest32
-      TestGeneration.addSuite(groundtest("p"))
-      TestGeneration.addSuite(DefaultTestSuites.emptyBmarks)
-      (c: Clock, r: Bool, p: Parameters) => Module(new UnitTestCoreplex(p))
-    }
-    case UnitTests => (testParams: Parameters) =>
-      JunctionsUnitTests(testParams) ++ UncoreUnitTests(testParams)
-    case NMemoryChannels => Dump("N_MEM_CHANNELS", 0)
-    case FPUKey => None
-    case UseAtomics => false
-    case UseCompressed => false
-    case RegressionTestNames => LinkedHashSet("rv64ui-p-simple")
-    case _ => throw new CDEMatchError
-  })
-
-class UnitTestConfig extends Config(new WithUnitTest ++ new BaseConfig)
-
-class WithGroundTest extends Config(
-  (pname, site, here) => pname match {
-    case BuildCoreplex => (c: Clock, r: Bool, p: Parameters) => Module(new GroundTestCoreplex()(p))
-=======
 class WithGroundTest extends Config(
   (pname, site, here) => pname match {
     case BuildCoreplex =>
-      (p: Parameters, c: CoreplexConfig) => Module(new GroundTestCoreplex(p, c))
->>>>>>> 1a033fc7
+      (p: Parameters, c: CoreplexConfig) => Module(new GroundTestCoreplex()(p, c))
     case TLKey("L1toL2") => {
       val useMEI = site(NTiles) <= 1 && site(NCachedTileLinkPorts) <= 1
       TileLinkParameters(
@@ -153,65 +124,4 @@
   new WithMIFDataBits(32) ++ new MemtestConfig)
 
 class PCIeMockupTestConfig extends Config(
-<<<<<<< HEAD
-  new WithPCIeMockupTest ++ new GroundTestConfig)
-
-class WithDirectGroundTest extends Config(
-  (pname, site, here) => pname match {
-    case ExportGroundTestStatus => true
-    case BuildCoreplex => (c: Clock, r: Bool, p: Parameters) => Module(new DirectGroundTestCoreplex(p))
-    case ExtraCoreplexPorts => (p: Parameters) =>
-      if (p(ExportGroundTestStatus)) new GroundTestStatus else new Bundle
-    case ExtraTopPorts => (p: Parameters) =>
-      if (p(ExportGroundTestStatus)) new GroundTestStatus else new Bundle
-    case TLKey("Outermost") => site(TLKey("L2toMC")).copy(
-      maxClientXacts = site(GroundTestKey)(0).maxXacts,
-      maxClientsPerPort = site(NBanksPerMemoryChannel),
-      dataBeats = site(MIFDataBeats))
-    case NBanksPerMemoryChannel => site(GroundTestKey)(0).uncached
-    case _ => throw new CDEMatchError
-  })
-
-class DirectGroundTestConfig extends Config(
-  new WithDirectGroundTest ++ new GroundTestConfig)
-class DirectMemtestConfig extends Config(
-  new WithDirectMemtest ++ new DirectGroundTestConfig)
-class DirectComparatorConfig extends Config(
-  new WithDirectComparator ++ new DirectGroundTestConfig)
-
-class DirectMemtestFPGAConfig extends Config(
-  new FPGAConfig ++ new DirectMemtestConfig)
-class DirectComparatorFPGAConfig extends Config(
-  new FPGAConfig ++ new DirectComparatorConfig)
-
-class WithBusMasterTest extends Config(
-  (pname, site, here) => pname match {
-    case GroundTestKey => Seq.fill(site(NTiles)) {
-      GroundTestTileSettings(uncached = 1)
-    }
-    case BuildGroundTest =>
-      (p: Parameters) => Module(new BusMasterTest()(p))
-    case ExtraDevices => {
-      class BusMasterDevice extends DeviceBlock {
-        def nClientPorts = 1
-        def addrMapEntries = Seq(
-          AddrMapEntry("busmaster", MemSize(4096, MemAttr(AddrMapProt.RW))))
-        def builder(
-          mmioPorts: HashMap[String, ClientUncachedTileLinkIO],
-          clientPorts: Seq[ClientUncachedTileLinkIO],
-          interrupts : Seq[Bool], 
-          extra: Bundle, p: Parameters) {
-          val busmaster = Module(new ExampleBusMaster()(p))
-          busmaster.io.mmio <> mmioPorts("busmaster")
-          clientPorts.head <> busmaster.io.mem
-        }
-      }
-      new BusMasterDevice
-    }
-    case _ => throw new CDEMatchError
-  })
-
-class BusMasterTestConfig extends Config(new WithBusMasterTest ++ new GroundTestConfig)
-=======
-  new WithPCIeMockupTest ++ new GroundTestConfig)
->>>>>>> 1a033fc7
+  new WithPCIeMockupTest ++ new GroundTestConfig)