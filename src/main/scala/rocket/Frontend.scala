--- conflicted
+++ resolved
@@ -36,16 +36,9 @@
   val replay = Bool()
 }
 
-<<<<<<< HEAD
-class ExtBTBIO(implicit p: Parameters) extends CoreBundle()(p) {
-  val req = Valid(new BTBReq).flip
-  val resp = Valid(new BTBResp)
-  val icmiss = Bool(INPUT)
-=======
 class FrontendPerfEvents extends Bundle {
   val acquire = Bool()
   val tlbMiss = Bool()
->>>>>>> 5662d1de
 }
 
 class FrontendIO(implicit p: Parameters) extends CoreBundle()(p) {
@@ -57,12 +50,7 @@
   val ras_update = Valid(new RASUpdate)
   val flush_icache = Bool(OUTPUT)
   val npc = UInt(INPUT, width = vaddrBitsExtended)
-<<<<<<< HEAD
-
-  val ext_btb = new ExtBTBIO()
-=======
   val perf = new FrontendPerfEvents().asInput
->>>>>>> 5662d1de
 }
 
 class Frontend(val icacheParams: ICacheParams, hartid: Int)(implicit p: Parameters) extends LazyModule {
@@ -138,26 +126,6 @@
     s2_tlb_resp := tlb.io.resp
   }
 
-<<<<<<< HEAD
-   // hack: boom will bring in its own BTB
-  if (usingExternalBTB) {
-    println("Frontend: using external BTB")
-    io.cpu.ext_btb.req.valid := false
-    io.cpu.ext_btb.req.bits.addr := io.cpu.npc
-    // need to know miss signal for when frontend replays requests or continues with requests despite stalling.
-    io.cpu.ext_btb.icmiss := icmiss
-    when (!stall && !icmiss) {
-      io.cpu.ext_btb.req.valid := true
-    }
-    when (io.cpu.ext_btb.resp.valid && io.cpu.ext_btb.resp.bits.taken) {
-      predicted_npc := io.cpu.ext_btb.resp.bits.target.sextTo(vaddrBitsExtended)
-      predicted_taken := Bool(true)
-    }
-  } else if (usingBTB) {
-    val btbParams = tileParams.btb.getOrElse(BTBParams(nEntries = 0))
-//    require (!tileParams.btb.get.updatesOutofOrder)
-    require (!btbParams.updatesOutOfOrder)
-=======
   io.ptw <> tlb.io.ptw
   tlb.io.req.valid := !s2_replay
   tlb.io.req.bits.vaddr := s1_pc
@@ -188,7 +156,6 @@
   when (icache.io.resp.valid && icache.io.resp.bits.ae) { fq.io.enq.bits.xcpt.ae.inst := true }
 
   if (usingBTB) {
->>>>>>> 5662d1de
     val btb = Module(new BTB)
     btb.io.req.valid := false
     btb.io.req.bits.addr := s1_pc
