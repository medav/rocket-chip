--- conflicted
+++ resolved
@@ -43,13 +43,7 @@
       case MIFTagBits => // Bits needed at the L2 agent
                          log2Up(site(NAcquireTransactors)+2) +
                          // Bits added by NASTI interconnect
-<<<<<<< HEAD
-                         log2Up(site(NMemoryChannels) * site(NBanksPerMemoryChannel) + 1) +
-                         // Bits added by final arbiter (not needed if true multichannel memory)
-                         log2Up(site(NMemoryChannels))
-=======
                          log2Up(site(NMemoryChannels) * site(NBanksPerMemoryChannel) + 1)
->>>>>>> cb0c2df0
       case MIFDataBits => 64
       case MIFAddrBits => site(PAddrBits) - site(CacheBlockOffsetBits)
       case MIFDataBeats => site(CacheBlockBytes) * 8 / site(MIFDataBits)
