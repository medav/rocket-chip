// See LICENSE for license details.

package rocketchip

import Chisel._
import junctions._
import uncore._
import rocket._
import rocket.Util._
import zscale._
import groundtest._
import scala.math.max
import DefaultTestSuites._
import cde.{Parameters, Config, Dump, Knob}

object ConfigUtils {
  def max_int(values: Int*): Int = {
    values.reduce((a, b) => max(a, b))
  }
}
import ConfigUtils._

class DefaultConfig extends Config (
  topDefinitions = { (pname,site,here) => 
    type PF = PartialFunction[Any,Any]
    def findBy(sname:Any):Any = here[PF](site[Any](sname))(pname)
    def genCsrAddrMap: AddrMap = {
      val deviceTree = AddrMapEntry("devicetree", None, MemSize(1 << 15, AddrMapConsts.R))
      val csrSize = (1 << 12) * (site(XLen) / 8)
      val csrs = (0 until site(NTiles)).map{ i => 
        AddrMapEntry(s"csr$i", None, MemSize(csrSize, AddrMapConsts.RW))
      }
      val scrSize = site(HtifKey).nSCR * (site(XLen) / 8)
      val scr = AddrMapEntry("scr", None, MemSize(scrSize, AddrMapConsts.RW))
      new AddrMap(deviceTree +: csrs :+ scr)
    }
    def makeConfigString() = {
      val addrMap = new AddrHashMap(site(GlobalAddrMap), site(MMIOBase))
      val xLen = site(XLen)
      val res = new StringBuilder
      res append  "platform {\n"
      res append  "  vendor ucb;\n"
      res append  "  arch rocket;\n"
      res append  "};\n"
      res append  "ram {\n"
      res append  "  0 {\n"
      res append  "    addr 0;\n"
      res append s"    size 0x${site(MMIOBase).toString(16)};\n"
      res append  "  };\n"
      res append  "};\n"
      res append  "core {\n"
      for (i <- 0 until site(NTiles)) {
        val csrAddr = addrMap(s"conf:csr$i").start
        res append s"  $i {\n"
        res append  "    0 {\n"
        res append s"      isa rv$xLen;\n"
        res append s"      addr 0x${csrAddr.toString(16)};\n"
        res append  "    };\n"
        res append  "  };\n"
      }
      res append  "};\n"
      res append '\u0000'
      res.toString.getBytes
    }
    pname match {
      case HtifKey => HtifParameters(
                       width = Dump("HTIF_WIDTH", 16),
                       nSCR = 64,
                       csrDataBits = site(XLen),
                       offsetBits = site(CacheBlockOffsetBits),
                       nCores = site(NTiles))
      //Memory Parameters
      case PAddrBits => 32
      case PgIdxBits => 12
      case PgLevels => if (site(XLen) == 64) 3 /* Sv39 */ else 2 /* Sv32 */
      case PgLevelBits => site(PgIdxBits) - log2Up(site(XLen)/8)
      case VPNBits => site(PgLevels) * site(PgLevelBits)
      case PPNBits => site(PAddrBits) - site(PgIdxBits)
      case VAddrBits => site(VPNBits) + site(PgIdxBits)
      case ASIdBits => 7
      case MIFTagBits => Dump("MIF_TAG_BITS",
                         // Bits needed at the L2 agent
                         log2Up(site(NAcquireTransactors)+2) +
                         // Bits added by NASTI interconnect
                         log2Up(site(MaxBanksPerMemoryChannel)))
      case MIFDataBits => Dump("MIF_DATA_BITS", 64)
      case MIFAddrBits => Dump("MIF_ADDR_BITS",
                               site(PAddrBits) - site(CacheBlockOffsetBits))
      case MIFDataBeats => site(CacheBlockBytes) * 8 / site(MIFDataBits)
      case NastiKey => {
        Dump("MEM_STRB_BITS", site(MIFDataBits) / 8)
        NastiParameters(
          dataBits = Dump("MEM_DATA_BITS", site(MIFDataBits)),
          addrBits = Dump("MEM_ADDR_BITS", site(PAddrBits)),
          idBits = Dump("MEM_ID_BITS", site(MIFTagBits)))
      }
      //Params used by all caches
      case NSets => findBy(CacheName)
      case NWays => findBy(CacheName)
      case RowBits => findBy(CacheName)
      case NTLBEntries => findBy(CacheName)
      case CacheIdBits => findBy(CacheName)
      case SplitMetadata => findBy(CacheName)
      case ICacheBufferWays => Knob("L1I_BUFFER_WAYS")
      case "L1I" => {
        case NSets => Knob("L1I_SETS") //64
        case NWays => Knob("L1I_WAYS") //4
        case RowBits => site(TLKey("L1toL2")).dataBitsPerBeat
        case NTLBEntries => 8
        case CacheIdBits => 0
        case SplitMetadata => false
      }:PF
      case "L1D" => {
        case NSets => Knob("L1D_SETS") //64
        case NWays => Knob("L1D_WAYS") //4
        case RowBits => site(TLKey("L1toL2")).dataBitsPerBeat
        case NTLBEntries => 8
        case CacheIdBits => 0
        case SplitMetadata => false
      }:PF
      case ECCCode => None
      case Replacer => () => new RandomReplacement(site(NWays))
      case AmoAluOperandBits => site(XLen)
      //L1InstCache
      case BtbKey => BtbParameters()
      //L1DataCache
      case WordBits => site(XLen)
      case StoreDataQueueDepth => 17
      case ReplayQueueDepth => 16
      case NMSHRs => Knob("L1D_MSHRS")
      case LRSCCycles => 32 
      //L2 Memory System Params
      case NAcquireTransactors => 7
      case L2StoreDataQueueDepth => 1
      case L2DirectoryRepresentation => new NullRepresentation(site(NTiles))
      case BuildL2CoherenceManager => (id: Int, p: Parameters) =>
        Module(new L2BroadcastHub()(p.alterPartial({
          case InnerTLId => "L1toL2"
          case OuterTLId => "L2toMC" })))
      //Tile Constants
      case BuildTiles => {
        val (rvi, rvu) =
          if (site(XLen) == 64) (rv64i, rv64u)
          else (rv32i, rv32u)
        TestGeneration.addSuites(rvi.map(_("p")))
        TestGeneration.addSuites((if(site(UseVM)) List("pt","v") else List("pt")).flatMap(env => rvu.map(_(env))))
        TestGeneration.addSuite(bmarks)
        List.fill(site(NTiles)){ (r: Bool, p: Parameters) =>
          Module(new RocketTile(resetSignal = r)(p.alterPartial({case TLId => "L1toL2"})))
        }
      }
      case BuildRoCC => Nil
      case RoccNMemChannels => site(BuildRoCC).map(_.nMemChannels).foldLeft(0)(_ + _)
      case RoccNPTWPorts => site(BuildRoCC).map(_.nPTWPorts).foldLeft(0)(_ + _)
      case RoccNCSRs => site(BuildRoCC).map(_.csrs.size).foldLeft(0)(_ + _)
      case UseStreamLoopback => false
      case NDmaTransactors => 3
      case NDmaXacts => site(NDmaTransactors) * site(NTiles)
      case NDmaClients => site(NTiles)
      //Rocket Core Constants
      case CoreName => "Rocket"
      case FetchWidth => 1
      case RetireWidth => 1
      case UseVM => true
      case UsePerfCounters => true
      case FastLoadWord => true
      case FastLoadByte => false
      case FastMulDiv => true
      case XLen => 64
      case UseFPU => {
        val env = if(site(UseVM)) List("p","pt","v") else List("p","pt")
        if(site(FDivSqrt)) TestGeneration.addSuites(env.map(rv64uf))
        else TestGeneration.addSuites(env.map(rv64ufNoDiv))
        true
      }
      case FDivSqrt => true
      case SFMALatency => 2
      case DFMALatency => 3
      case CoreInstBits => 32
      case CoreDataBits => site(XLen)
      case NCustomMRWCSRs => 0
      case ResetVector => BigInt(0x0)
      case MtvecInit => BigInt(0x8)
      case MtvecWritable => false
      //Uncore Paramters
      case RTCPeriod => 100 // gives 10 MHz RTC assuming 1 GHz uncore clock
      case LNEndpoints => site(TLKey(site(TLId))).nManagers + site(TLKey(site(TLId))).nClients
      case LNHeaderBits => log2Ceil(site(TLKey(site(TLId))).nManagers) +
                             log2Up(site(TLKey(site(TLId))).nClients)
      case ExtraL1Clients => 2 // RTC and HTIF
      case TLKey("L1toL2") => 
        TileLinkParameters(
          coherencePolicy = new MESICoherence(site(L2DirectoryRepresentation)),
          nManagers = site(NBanksPerMemoryChannel)*site(NMemoryChannels) + 1,
          nCachingClients = site(NTiles),
          nCachelessClients = site(ExtraL1Clients) +
                              site(NTiles) *
                                (1 + (if(site(BuildRoCC).isEmpty) 0
                                      else site(RoccNMemChannels))),
          maxClientXacts = max_int(
              // L1 cache
              site(NMSHRs) + 1,
              // RoCC
              if (site(BuildRoCC).isEmpty) 1 else site(RoccMaxTaggedMemXacts),
              // RTC
              site(NTiles)),
          maxClientsPerPort = if (site(BuildRoCC).isEmpty) 1 else 2,
          maxManagerXacts = site(NAcquireTransactors) + 2,
          dataBits = site(CacheBlockBytes)*8,
          dataBeats = 2)
      case TLKey("L2toMC") => 
        TileLinkParameters(
          coherencePolicy = new MEICoherence(
            new NullRepresentation(site(NBanksPerMemoryChannel))),
          nManagers = 1,
          nCachingClients = site(NBanksPerMemoryChannel),
          nCachelessClients = 0,
          maxClientXacts = 1,
          maxClientsPerPort = site(NAcquireTransactors) + 2,
          maxManagerXacts = 1,
<<<<<<< HEAD
          dataBits = site(CacheBlockBytes)*8,
          dataBeats = 2)
      case TLKey("Outermost") => site(TLKey("L2toMC")).copy(dataBeats = site(MIFDataBeats))
=======
          dataBits = site(CacheBlockBytes)*8)
      case TLKey("Outermost") => site(TLKey("L2toMC")).copy(
        maxClientXacts = site(NAcquireTransactors) + 2,
        maxClientsPerPort = site(MaxBanksPerMemoryChannel),
        dataBeats = site(MIFDataBeats))
      case TLKey("L2toMMIO") => {
        val addrMap = new AddrHashMap(site(GlobalAddrMap), site(MMIOBase))
        TileLinkParameters(
          coherencePolicy = new MICoherence(
            new NullRepresentation(site(NBanksPerMemoryChannel))),
          nManagers = addrMap.nEntries,
          nCachingClients = 0,
          nCachelessClients = 1,
          maxClientXacts = 4,
          maxClientsPerPort = 1,
          maxManagerXacts = 1,
          dataBits = site(CacheBlockBytes) * 8)
      }
      case TLKey("MMIO_Outermost") => site(TLKey("L2toMMIO")).copy(dataBeats = site(MIFDataBeats))
>>>>>>> c4c6bd10
      case NTiles => Knob("NTILES")
      case NMemoryChannels => Dump("N_MEM_CHANNELS", 1)
      case NBanksPerMemoryChannel => Knob("NBANKS_PER_MEM_CHANNEL")
      case MemoryChannelMuxConfigs => Dump("MEMORY_CHANNEL_MUX_CONFIGS", List( site(NMemoryChannels) ))
      case MaxBanksPerMemoryChannel => site(NBanksPerMemoryChannel) * site(NMemoryChannels) / site(MemoryChannelMuxConfigs).sortWith{_ < _}(0)
      case NOutstandingMemReqsPerChannel => site(MaxBanksPerMemoryChannel)*(site(NAcquireTransactors)+2)
      case BankIdLSB => 0
      case CacheBlockBytes => Dump("CACHE_BLOCK_BYTES", 32)
      case CacheBlockOffsetBits => log2Up(here(CacheBlockBytes))
      case UseBackupMemoryPort => false
      case UseHtifClockDiv => true
      case MMIOBase => Dump("MEM_SIZE", BigInt(1L << 30)) // 1 GB
      case ConfigString => makeConfigString()
      case GlobalAddrMap => {
        AddrMap(
          AddrMapEntry("conf", None,
            MemSubmap(BigInt(1L << 30), genCsrAddrMap)),
          AddrMapEntry("devices", None,
            MemSubmap(BigInt(1L << 31), site(GlobalDeviceSet).getAddrMap)))
      }
      case GlobalDeviceSet => {
        val devset = new DeviceSet
        if (site(UseStreamLoopback)) {
          devset.addDevice("loopback", site(StreamLoopbackWidth) / 8, "stream")
        }
        devset
      }
  }},
  knobValues = {
    case "NTILES" => 1
    case "NBANKS_PER_MEM_CHANNEL" => 1
    case "L1D_MSHRS" => 2
    case "L1D_SETS" => 128
    case "L1D_WAYS" => 4
    case "L1I_SETS" => 128
    case "L1I_WAYS" => 4
    case "L1I_BUFFER_WAYS" => false
  }
)
class DefaultVLSIConfig extends DefaultConfig
class DefaultCPPConfig extends DefaultConfig

class With2Cores extends Config(knobValues = { case "NTILES" => 2 })
class With4Cores extends Config(knobValues = { case "NTILES" => 4 })
class With8Cores extends Config(knobValues = { case "NTILES" => 8 })

class With2BanksPerMemChannel extends Config(knobValues = { case "NBANKS_PER_MEM_CHANNEL" => 2 })
class With4BanksPerMemChannel extends Config(knobValues = { case "NBANKS_PER_MEM_CHANNEL" => 4 })
class With8BanksPerMemChannel extends Config(knobValues = { case "NBANKS_PER_MEM_CHANNEL" => 8 })

class With2MemoryChannels extends Config(
  (pname,site,here) => pname match {
    case NMemoryChannels => Dump("N_MEM_CHANNELS", 2)
  }
)
class With4MemoryChannels extends Config(
  (pname,site,here) => pname match {
    case NMemoryChannels => Dump("N_MEM_CHANNELS", 4)
  }
)
class With8MemoryChannels extends Config(
  (pname,site,here) => pname match {
    case NMemoryChannels => Dump("N_MEM_CHANNELS", 8)
  }
)

class WithL2Cache extends Config(
  (pname,site,here) => pname match {
    case "L2_CAPACITY_IN_KB" => Knob("L2_CAPACITY_IN_KB")
    case "L2Bank" => {
      case NSets => (((here[Int]("L2_CAPACITY_IN_KB")*1024) /
                        site(CacheBlockBytes)) /
                          (site(NBanksPerMemoryChannel)*site(NMemoryChannels))) /
                            site(NWays)
      case NWays => Knob("L2_WAYS")
      case RowBits => site(TLKey(site(TLId))).dataBitsPerBeat
      case CacheIdBits => log2Ceil(site(NMemoryChannels) * site(NBanksPerMemoryChannel))
      case SplitMetadata => Knob("L2_SPLIT_METADATA")
    }: PartialFunction[Any,Any] 
    case NAcquireTransactors => 2
    case NSecondaryMisses => 4
    case L2DirectoryRepresentation => new FullRepresentation(site(NTiles))
    case BuildL2CoherenceManager => (id: Int, p: Parameters) =>
      Module(new L2HellaCacheBank()(p.alterPartial({
        case CacheId => id
        case CacheName => "L2Bank"
        case InnerTLId => "L1toL2"
        case OuterTLId => "L2toMC"})))
    case L2Replacer => () => new SeqRandom(site(NWays))
  },
  knobValues = { case "L2_WAYS" => 8; case "L2_CAPACITY_IN_KB" => 2048; case "L2_SPLIT_METADATA" => false }
)

class WithPLRU extends Config(
  (pname, site, here) => pname match {
    case L2Replacer => () => new SeqPLRU(site(NSets), site(NWays))
  })

class WithL2Capacity2048 extends Config(knobValues = { case "L2_CAPACITY_IN_KB" => 2048 })
class WithL2Capacity1024 extends Config(knobValues = { case "L2_CAPACITY_IN_KB" => 1024 })
class WithL2Capacity512 extends Config(knobValues = { case "L2_CAPACITY_IN_KB" => 512 })
class WithL2Capacity256 extends Config(knobValues = { case "L2_CAPACITY_IN_KB" => 256 })
class WithL2Capacity128 extends Config(knobValues = { case "L2_CAPACITY_IN_KB" => 128 })
class WithL2Capacity64 extends Config(knobValues = { case "L2_CAPACITY_IN_KB" => 64 })

class With1L2Ways extends Config(knobValues = { case "L2_WAYS" => 1 })
class With2L2Ways extends Config(knobValues = { case "L2_WAYS" => 2 })
class With4L2Ways extends Config(knobValues = { case "L2_WAYS" => 4 })

class DefaultL2Config extends Config(new WithL2Cache ++ new DefaultConfig)
class DefaultL2VLSIConfig extends Config(new WithL2Cache ++ new DefaultVLSIConfig)
class DefaultL2CPPConfig extends Config(new WithL2Cache ++ new DefaultCPPConfig)
class DefaultL2FPGAConfig extends Config(new WithL2Capacity64 ++ new WithL2Cache ++ new DefaultFPGAConfig)

class PLRUL2Config extends Config(new WithPLRU ++ new DefaultL2Config)

class WithZscale extends Config(
  (pname,site,here) => pname match {
    case XLen => 32
    case UseFPU => false
    case BuildZscale => {
      TestGeneration.addSuites(List(rv32ui("p"), rv32um("p")))
      TestGeneration.addSuites(List(zscaleBmarks))
      (r: Bool, p: Parameters) => Module(new Zscale(r)(p))
    }
    case BootROMCapacity => Dump("BOOT_CAPACITY", 16*1024)
    case DRAMCapacity => Dump("DRAM_CAPACITY", 64*1024*1024)
  }
)

class WithRV32 extends Config(
  (pname,site,here) => pname match {
    case XLen => 32
    case UseVM => false
    case UseFPU => false
  }
)

class ZscaleConfig extends Config(new WithZscale ++ new DefaultConfig)

class FPGAConfig extends Config (
  (pname,site,here) => pname match {
    case NAcquireTransactors => 4
    case UseHtifClockDiv => false
  }
)

class DefaultFPGAConfig extends Config(new FPGAConfig ++ new DefaultConfig)

class SmallConfig extends Config (
    topDefinitions = { (pname,site,here) => pname match {
      case UseFPU => false
      case FastMulDiv => false
      case NTLBEntries => 4
      case BtbKey => BtbParameters(nEntries = 0)
      case StoreDataQueueDepth => 2
      case ReplayQueueDepth => 2
      case NAcquireTransactors => 2
    }},
  knobValues = {
    case "L1D_SETS" => 64
    case "L1D_WAYS" => 1
    case "L1I_SETS" => 64
    case "L1I_WAYS" => 1
    case "L1D_MSHRS" => 1
  }
)

class DefaultFPGASmallConfig extends Config(new SmallConfig ++ new DefaultFPGAConfig)

class DefaultRV32Config extends Config(new SmallConfig ++ new WithRV32 ++ new DefaultConfig)

class ExampleSmallConfig extends Config(new SmallConfig ++ new DefaultConfig)

class DualBankConfig extends Config(new With2BanksPerMemChannel ++ new DefaultConfig)
class DualBankL2Config extends Config(
  new With2BanksPerMemChannel ++ new WithL2Cache ++ new DefaultConfig)

class DualChannelConfig extends Config(new With2MemoryChannels ++ new DefaultConfig)
class DualChannelL2Config extends Config(
  new With2MemoryChannels ++ new WithL2Cache ++ new DefaultConfig)

class DualChannelDualBankConfig extends Config(
  new With2MemoryChannels ++ new With2BanksPerMemChannel ++ new DefaultConfig)
class DualChannelDualBankL2Config extends Config(
  new With2MemoryChannels ++ new With2BanksPerMemChannel ++
  new WithL2Cache ++ new DefaultConfig)

class WithRoccExample extends Config(
  (pname, site, here) => pname match {
    case BuildRoCC => Seq(
      RoccParameters(
        opcodes = OpcodeSet.custom0,
        generator = (p: Parameters) => Module(new AccumulatorExample()(p))),
      RoccParameters(
        opcodes = OpcodeSet.custom1,
        generator = (p: Parameters) => Module(new TranslatorExample()(p)),
        nPTWPorts = 1),
      RoccParameters(
        opcodes = OpcodeSet.custom2,
        generator = (p: Parameters) => Module(new CharacterCountExample()(p))))

    case RoccMaxTaggedMemXacts => 1
  })

class RoccExampleConfig extends Config(new WithRoccExample ++ new DefaultConfig)

class WithDmaController extends Config(
  (pname, site, here) => pname match {
    case BuildRoCC => Seq(
        RoccParameters(
          opcodes = OpcodeSet.custom2,
          generator = (p: Parameters) => Module(new DmaController()(p)),
          nPTWPorts = 1,
          csrs = Seq.range(
            DmaCtrlRegNumbers.CSR_BASE,
            DmaCtrlRegNumbers.CSR_END)))
    case RoccMaxTaggedMemXacts => 1
  })

class WithStreamLoopback extends Config(
  (pname, site, here) => pname match {
    case UseStreamLoopback => true
    case StreamLoopbackSize => 128
    case StreamLoopbackWidth => 64
  })

class DmaControllerConfig extends Config(new WithDmaController ++ new WithStreamLoopback ++ new DefaultL2Config)
class DmaControllerFPGAConfig extends Config(new WithDmaController ++ new WithStreamLoopback ++ new DefaultFPGAConfig)

class SmallL2Config extends Config(
  new With2MemoryChannels ++ new With4BanksPerMemChannel ++
  new WithL2Capacity256 ++ new DefaultL2Config)

class SingleChannelBenchmarkConfig extends Config(new WithL2Capacity256 ++ new DefaultL2Config)
class DualChannelBenchmarkConfig extends Config(new With2MemoryChannels ++ new SingleChannelBenchmarkConfig)
class QuadChannelBenchmarkConfig extends Config(new With4MemoryChannels ++ new SingleChannelBenchmarkConfig)
class OctoChannelBenchmarkConfig extends Config(new With8MemoryChannels ++ new SingleChannelBenchmarkConfig)

class EightChannelVLSIConfig extends Config(new With8MemoryChannels ++ new DefaultVLSIConfig)

class WithOneOrMaxChannels extends Config(
  (pname, site, here) => pname match {
    case MemoryChannelMuxConfigs => Dump("MEMORY_CHANNEL_MUX_CONFIGS", List(1, site(NMemoryChannels)))
  }
)
class OneOrEightChannelBenchmarkConfig extends Config(new WithOneOrMaxChannels ++ new With8MemoryChannels ++ new SingleChannelBenchmarkConfig)
class OneOrEightChannelVLSIConfig extends Config(new WithOneOrMaxChannels ++ new EightChannelVLSIConfig)

class SimulateBackupMemConfig extends Config(){ Dump("MEM_BACKUP_EN", true) }
class BackupMemVLSIConfig extends Config(new SimulateBackupMemConfig ++ new DefaultVLSIConfig)
class OneOrEightChannelBackupMemVLSIConfig extends Config(new WithOneOrMaxChannels ++ new With8MemoryChannels ++ new BackupMemVLSIConfig)

class WithSplitL2Metadata extends Config(knobValues = { case "L2_SPLIT_METADATA" => true })
class SplitL2MetadataTestConfig extends Config(new WithSplitL2Metadata ++ new DefaultL2Config)

class DualCoreConfig extends Config(new With2Cores ++ new DefaultConfig)<|MERGE_RESOLUTION|>--- conflicted
+++ resolved
@@ -206,8 +206,7 @@
               site(NTiles)),
           maxClientsPerPort = if (site(BuildRoCC).isEmpty) 1 else 2,
           maxManagerXacts = site(NAcquireTransactors) + 2,
-          dataBits = site(CacheBlockBytes)*8,
-          dataBeats = 2)
+          dataBits = site(CacheBlockBytes)*8)
       case TLKey("L2toMC") => 
         TileLinkParameters(
           coherencePolicy = new MEICoherence(
@@ -218,11 +217,6 @@
           maxClientXacts = 1,
           maxClientsPerPort = site(NAcquireTransactors) + 2,
           maxManagerXacts = 1,
-<<<<<<< HEAD
-          dataBits = site(CacheBlockBytes)*8,
-          dataBeats = 2)
-      case TLKey("Outermost") => site(TLKey("L2toMC")).copy(dataBeats = site(MIFDataBeats))
-=======
           dataBits = site(CacheBlockBytes)*8)
       case TLKey("Outermost") => site(TLKey("L2toMC")).copy(
         maxClientXacts = site(NAcquireTransactors) + 2,
@@ -242,7 +236,6 @@
           dataBits = site(CacheBlockBytes) * 8)
       }
       case TLKey("MMIO_Outermost") => site(TLKey("L2toMMIO")).copy(dataBeats = site(MIFDataBeats))
->>>>>>> c4c6bd10
       case NTiles => Knob("NTILES")
       case NMemoryChannels => Dump("N_MEM_CHANNELS", 1)
       case NBanksPerMemoryChannel => Knob("NBANKS_PER_MEM_CHANNEL")
@@ -250,7 +243,7 @@
       case MaxBanksPerMemoryChannel => site(NBanksPerMemoryChannel) * site(NMemoryChannels) / site(MemoryChannelMuxConfigs).sortWith{_ < _}(0)
       case NOutstandingMemReqsPerChannel => site(MaxBanksPerMemoryChannel)*(site(NAcquireTransactors)+2)
       case BankIdLSB => 0
-      case CacheBlockBytes => Dump("CACHE_BLOCK_BYTES", 32)
+      case CacheBlockBytes => Dump("CACHE_BLOCK_BYTES", 64)
       case CacheBlockOffsetBits => log2Up(here(CacheBlockBytes))
       case UseBackupMemoryPort => false
       case UseHtifClockDiv => true
@@ -275,9 +268,9 @@
     case "NTILES" => 1
     case "NBANKS_PER_MEM_CHANNEL" => 1
     case "L1D_MSHRS" => 2
-    case "L1D_SETS" => 128
+    case "L1D_SETS" => 64
     case "L1D_WAYS" => 4
-    case "L1I_SETS" => 128
+    case "L1I_SETS" => 64
     case "L1I_WAYS" => 4
     case "L1I_BUFFER_WAYS" => false
   }
