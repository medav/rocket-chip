--- conflicted
+++ resolved
@@ -225,12 +225,8 @@
   val mem  = Vec(depth, gen)
   val ridx = UInt(width = log2Up(depth)+1).flip
   val widx = UInt(width = log2Up(depth)+1)
-<<<<<<< HEAD
-  val mem  = Vec(depth, gen)
-=======
   val ridx_valid = Bool().flip
   val widx_valid = Bool()
->>>>>>> 9ab0c146
   val source_reset_n = Bool()
   val sink_reset_n = Bool().flip
 
@@ -248,11 +244,7 @@
     sink.io.mem  := x.mem
     sink.io.source_reset_n := x.source_reset_n
     x.sink_reset_n := !sink.reset
-<<<<<<< HEAD
-    val out = Wire(Irrevocable(x.mem(0)))
-=======
     val out = Wire(Decoupled(x.mem(0)))
->>>>>>> 9ab0c146
     out.valid := sink.io.deq.valid
     out.bits := sink.io.deq.bits
     sink.io.deq.ready := out.ready
@@ -272,10 +264,7 @@
     source.io.ridx_valid := out.ridx_valid
     out.mem := source.io.mem
     out.widx := source.io.widx
-<<<<<<< HEAD
-=======
     out.widx_valid := source.io.widx_valid
->>>>>>> 9ab0c146
     source.io.sink_reset_n := out.sink_reset_n
     out.source_reset_n := !source.reset
     out
