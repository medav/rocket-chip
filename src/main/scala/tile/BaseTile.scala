// See LICENSE.SiFive for license details.

package freechips.rocketchip.tile

import Chisel._

import freechips.rocketchip.config._
import freechips.rocketchip.diplomacy._
import freechips.rocketchip.rocket._
import freechips.rocketchip.tilelink._
import freechips.rocketchip.util._

case object SharedMemoryTLEdge extends Field[TLEdgeOut]
case object TileKey extends Field[TileParams]
case object ResetVectorBits extends Field[Int]
case object MaxHartIdBits extends Field[Int]

trait TileParams {
  val core: CoreParams
  val icache: Option[ICacheParams]
  val dcache: Option[DCacheParams]
  val rocc: Seq[RoCCParams]
  val btb: Option[BTBParams]
  val trace: Boolean
}

trait HasTileParameters {
  implicit val p: Parameters
<<<<<<< HEAD
  val tileParams: TileParams = p(TileKey)

  val usingVM = tileParams.core.useVM
  val usingUser = tileParams.core.useUser || usingVM
  val usingDebug = tileParams.core.useDebug
  val usingRoCC = !tileParams.rocc.isEmpty
  val usingBTB = tileParams.btb.isDefined && tileParams.btb.get.nEntries > 0
  val usingExternalBTB = tileParams.btb.isDefined && tileParams.btb.get.nEntries == 0 && tileParams.btb.get.updatesOutOfOrder
  val usingPTW = usingVM
  val usingDataScratchpad = tileParams.dcache.isDefined && tileParams.dataScratchpadBytes > 0
=======
  def tileParams: TileParams = p(TileKey)

  def usingVM: Boolean = tileParams.core.useVM
  def usingUser: Boolean = tileParams.core.useUser || usingVM
  def usingDebug: Boolean = tileParams.core.useDebug
  def usingRoCC: Boolean = !tileParams.rocc.isEmpty
  def usingBTB: Boolean = tileParams.btb.isDefined && tileParams.btb.get.nEntries > 0
  def usingPTW: Boolean = usingVM
  def usingDataScratchpad: Boolean = tileParams.dcache.flatMap(_.scratch).isDefined

  def xLen: Int = p(XLen)
  def xBytes: Int = xLen / 8
  def iLen: Int = 32
  def pgIdxBits: Int = 12
  def pgLevelBits: Int = 10 - log2Ceil(xLen / 32)
  def vaddrBits: Int = pgIdxBits + pgLevels * pgLevelBits
  def paddrBits: Int = p(SharedMemoryTLEdge).bundle.addressBits
  def vpnBits: Int = vaddrBits - pgIdxBits
  def ppnBits: Int = paddrBits - pgIdxBits
  def pgLevels: Int = p(PgLevels)
  def asIdBits: Int = p(ASIdBits)
  def vpnBitsExtended: Int = vpnBits + (vaddrBits < xLen).toInt
  def vaddrBitsExtended: Int = vpnBitsExtended + pgIdxBits
  def maxPAddrBits: Int = xLen match { case 32 => 34; case 64 => 56 }

  def hartIdLen: Int = p(MaxHartIdBits)
  def resetVectorLen: Int = paddrBits min vaddrBitsExtended
>>>>>>> 5662d1de

  def dcacheArbPorts = 1 + usingVM.toInt + usingDataScratchpad.toInt + tileParams.rocc.size
}

abstract class BareTile(implicit p: Parameters) extends LazyModule

abstract class BareTileBundle[+L <: BareTile](_outer: L) extends GenericParameterizedBundle(_outer) {
  val outer = _outer
  implicit val p = outer.p
}

abstract class BareTileModule[+L <: BareTile, +B <: BareTileBundle[L]](_outer: L, _io: () => B) extends LazyModuleImp(_outer) {
  val outer = _outer
  val io = _io ()
}

/** Uses TileLink master port to connect caches and accelerators to the coreplex */
trait HasTileLinkMasterPort {
  implicit val p: Parameters
  val module: HasTileLinkMasterPortModule
  val masterNode = TLOutputNode()
  val tileBus = LazyModule(new TLXbar) // TileBus xbar for cache backends to connect to
  masterNode := tileBus.node
}

trait HasTileLinkMasterPortBundle {
  val outer: HasTileLinkMasterPort
  val master = outer.masterNode.bundleOut
}

trait HasTileLinkMasterPortModule {
  val outer: HasTileLinkMasterPort
  val io: HasTileLinkMasterPortBundle
}

/** Some other standard inputs */
trait HasExternallyDrivenTileConstants extends Bundle with HasTileParameters {
  val hartid = UInt(INPUT, hartIdLen)
  val reset_vector = UInt(INPUT, resetVectorLen)
}

trait CanHaveInstructionTracePort extends Bundle with HasTileParameters {
  val trace = tileParams.trace.option(Vec(tileParams.core.retireWidth, new TracedInstruction).asOutput)
}

/** Base class for all Tiles that use TileLink */
abstract class BaseTile(tileParams: TileParams)(implicit p: Parameters) extends BareTile
    with HasTileParameters
    with HasTileLinkMasterPort {
  override lazy val module = new BaseTileModule(this, () => new BaseTileBundle(this))
}

class BaseTileBundle[+L <: BaseTile](_outer: L) extends BareTileBundle(_outer)
    with HasTileLinkMasterPortBundle
    with HasExternallyDrivenTileConstants
    with CanHaveInstructionTracePort

class BaseTileModule[+L <: BaseTile, +B <: BaseTileBundle[L]](_outer: L, _io: () => B) extends BareTileModule(_outer, _io)
    with HasTileParameters
    with HasTileLinkMasterPortModule {
  require(xLen == 32 || xLen == 64)
  require(paddrBits <= maxPAddrBits)
  require(resetVectorLen <= xLen)
  require(resetVectorLen <= vaddrBitsExtended)
}<|MERGE_RESOLUTION|>--- conflicted
+++ resolved
@@ -26,18 +26,6 @@
 
 trait HasTileParameters {
   implicit val p: Parameters
-<<<<<<< HEAD
-  val tileParams: TileParams = p(TileKey)
-
-  val usingVM = tileParams.core.useVM
-  val usingUser = tileParams.core.useUser || usingVM
-  val usingDebug = tileParams.core.useDebug
-  val usingRoCC = !tileParams.rocc.isEmpty
-  val usingBTB = tileParams.btb.isDefined && tileParams.btb.get.nEntries > 0
-  val usingExternalBTB = tileParams.btb.isDefined && tileParams.btb.get.nEntries == 0 && tileParams.btb.get.updatesOutOfOrder
-  val usingPTW = usingVM
-  val usingDataScratchpad = tileParams.dcache.isDefined && tileParams.dataScratchpadBytes > 0
-=======
   def tileParams: TileParams = p(TileKey)
 
   def usingVM: Boolean = tileParams.core.useVM
@@ -45,6 +33,7 @@
   def usingDebug: Boolean = tileParams.core.useDebug
   def usingRoCC: Boolean = !tileParams.rocc.isEmpty
   def usingBTB: Boolean = tileParams.btb.isDefined && tileParams.btb.get.nEntries > 0
+  def usingExternalBTB: Boolean = tileParams.btb.isDefined && tileParams.btb.get.nEntries == 0 && tileParams.btb.get.updatesOutOfOrder
   def usingPTW: Boolean = usingVM
   def usingDataScratchpad: Boolean = tileParams.dcache.flatMap(_.scratch).isDefined
 
@@ -65,7 +54,6 @@
 
   def hartIdLen: Int = p(MaxHartIdBits)
   def resetVectorLen: Int = paddrBits min vaddrBitsExtended
->>>>>>> 5662d1de
 
   def dcacheArbPorts = 1 + usingVM.toInt + usingDataScratchpad.toInt + tileParams.rocc.size
 }
