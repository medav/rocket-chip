--- conflicted
+++ resolved
@@ -6,26 +6,17 @@
 object GrayCounter {
   def apply(bits: Int, increment: Bool = Bool(true), name: String = "binary"): UInt = {
     val incremented = Wire(UInt(width=bits))
-<<<<<<< HEAD
-    val binary = AsyncResetReg(incremented, 0, "binaryInst")
-=======
     val binary = AsyncResetReg(incremented, name)
->>>>>>> b9d5d8fc
     incremented := binary + increment.asUInt()
     incremented ^ (incremented >> UInt(1))
   }
 }
 
 object AsyncGrayCounter {
-<<<<<<< HEAD
-  def apply(in: UInt, sync: Int): UInt = {
-    val syncv = List.fill(sync)(Module (new AsyncResetRegVec(w = in.getWidth, 0)).suggestName("asyncResetRegVecInst"))
-=======
   def apply(in: UInt, sync: Int, name: String = "gray"): UInt = {
     val syncv = List.tabulate(sync)(i =>
       Module (new AsyncResetRegVec(w = in.getWidth, 0)).suggestName(s"${name}_sync_${i}")
     )
->>>>>>> b9d5d8fc
     syncv.last.io.d := in
     syncv.last.io.en := Bool(true)
       (syncv.init zip syncv.tail).foreach { case (sink, source) =>
@@ -53,19 +44,11 @@
   val ready = widx =/= (ridx ^ UInt(depth | depth >> 1))
 
   val index = if (depth == 1) UInt(0) else io.widx(bits-1, 0) ^ (io.widx(bits, bits) << (bits-1))
-<<<<<<< HEAD
-  when (io.enq.fire() && !reset) { mem(index) := io.enq.bits }
-  val ready_reg = AsyncResetReg(ready, 0, "ready_regInst")
-  io.enq.ready := ready_reg
-
-  val widx_reg = AsyncResetReg(widx, 0, "widx_regInst")
-=======
   when (io.enq.fire()) { mem(index) := io.enq.bits }
   val ready_reg = AsyncResetReg(ready, "ready")
   io.enq.ready := ready_reg
 
   val widx_reg = AsyncResetReg(widx, "widx_gray")
->>>>>>> b9d5d8fc
   io.widx := widx_reg
 
   io.mem := mem
@@ -96,15 +79,9 @@
   val data = RegEnable(io.mem(index), valid)
   io.deq.bits := data
     
-<<<<<<< HEAD
-  io.deq.valid := AsyncResetReg(valid, 0, "deqValidInst")
-
-  io.ridx := AsyncResetReg(ridx, 0, "ridxInst")
-=======
   io.deq.valid := AsyncResetReg(valid, "valid_reg")
 
   io.ridx := AsyncResetReg(ridx, "ridx_gray")
->>>>>>> b9d5d8fc
 }
 
 class AsyncQueue[T <: Data](gen: T, depth: Int = 8, sync: Int = 3) extends Crossing[T] {
