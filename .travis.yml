--- conflicted
+++ resolved
@@ -33,17 +33,12 @@
 
 env:
   matrix:
-<<<<<<< HEAD
-    - SUITE=RocketSuite
-    - SUITE=GroundtestSuite
     - SUITE=BOOMSuite
-=======
     - SUITE=RocketSuiteA
     - SUITE=RocketSuiteB
     - SUITE=RocketSuiteC
     - SUITE=GroundtestSuiteA
     - SUITE=GroundtestSuiteB
->>>>>>> 5fc44bbc
     - SUITE=UnittestSuite
 
 # blacklist private branches
